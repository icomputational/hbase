/**
 * Licensed to the Apache Software Foundation (ASF) under one
 * or more contributor license agreements.  See the NOTICE file
 * distributed with this work for additional information
 * regarding copyright ownership.  The ASF licenses this file
 * to you under the Apache License, Version 2.0 (the
 * "License"); you may not use this file except in compliance
 * with the License.  You may obtain a copy of the License at
 *
 *     http://www.apache.org/licenses/LICENSE-2.0
 *
 * Unless required by applicable law or agreed to in writing, software
 * distributed under the License is distributed on an "AS IS" BASIS,
 * WITHOUT WARRANTIES OR CONDITIONS OF ANY KIND, either express or implied.
 * See the License for the specific language governing permissions and
 * limitations under the License.
 */

// This file contains protocol buffers that are shared throughout HBase

option java_package = "org.apache.hadoop.hbase.protobuf.generated";
option java_outer_classname = "HBaseProtos";
option java_generate_equals_and_hash = true;
option optimize_for = SPEED;

/**
 * Table Schema
 * Inspired by the rest TableSchema
 */
message TableSchema {
  optional bytes name = 1;
  repeated BytesBytesPair attributes = 2;
  repeated ColumnFamilySchema columnFamilies = 3;
  repeated NameStringPair configuration = 4;
}

/**
 * Column Family Schema
 * Inspired by the rest ColumSchemaMessage
 */
message ColumnFamilySchema {
  required bytes name = 1;
  repeated BytesBytesPair attributes = 2;
  repeated NameStringPair configuration = 3;
}

/**
 * Protocol buffer version of HRegionInfo.
 */
message RegionInfo {
  required uint64 regionId = 1;
  required bytes tableName = 2;
  optional bytes startKey = 3;
  optional bytes endKey = 4;
  optional bool offline = 5;
  optional bool split = 6;
}

/**
 * Container protocol buffer to specify a region.
 * You can specify region by region name, or the hash
 * of the region name, which is known as encoded
 * region name.
 */
message RegionSpecifier {
  required RegionSpecifierType type = 1;
  required bytes value = 2;

  enum RegionSpecifierType {
    // <tablename>,<startkey>,<regionId>.<encodedName>
    REGION_NAME = 1;

    // hash of <tablename>,<startkey>,<regionId>
    ENCODED_REGION_NAME = 2;
  }
}

message RegionLoad {
  /** the region specifier */
  required RegionSpecifier regionSpecifier = 1;

  /** the number of stores for the region */
  optional uint32 stores = 2;

  /** the number of storefiles for the region */
  optional uint32 storefiles = 3;

  /** the total size of the store files for the region, uncompressed, in MB */
  optional uint32 storeUncompressedSizeMB = 4;

  /** the current total size of the store files for the region, in MB */
  optional uint32 storefileSizeMB = 5;

  /** the current size of the memstore for the region, in MB */
  optional uint32 memstoreSizeMB = 6;

  /**
   * The current total size of root-level store file indexes for the region,
   * in MB. The same as {@link #rootIndexSizeKB} but in MB.
   */
  optional uint32 storefileIndexSizeMB = 7;

  /** the current total read requests made to region */
  optional uint64 readRequestsCount = 8;

  /** the current total write requests made to region */
  optional uint64 writeRequestsCount = 9;

  /** the total compacting key values in currently running compaction */
  optional uint64 totalCompactingKVs = 10;

  /** the completed count of key values in currently running compaction */
  optional uint64 currentCompactedKVs = 11;

   /** The current total size of root-level indexes for the region, in KB. */
  optional uint32 rootIndexSizeKB = 12;

  /** The total size of all index blocks, not just the root level, in KB. */
  optional uint32 totalStaticIndexSizeKB = 13;

  /**
   * The total size of all Bloom filter blocks, not just loaded into the
   * block cache, in KB.
   */
  optional uint32 totalStaticBloomSizeKB = 14;

  /** the most recent sequence Id from cache flush */
  optional uint64 completeSequenceId = 15;
}

/* Server-level protobufs */

message ServerLoad {
  /** Number of requests since last report. */
  optional uint32 numberOfRequests = 1;

  /** Total Number of requests from the start of the region server. */
  optional uint32 totalNumberOfRequests = 2;

  /** the amount of used heap, in MB. */
  optional uint32 usedHeapMB = 3;

  /** the maximum allowable size of the heap, in MB. */
  optional uint32 maxHeapMB = 4;

  /** Information on the load of individual regions. */
  repeated RegionLoad regionLoads = 5;

  /**
   * Regionserver-level coprocessors, e.g., WALObserver implementations.
   * Region-level coprocessors, on the other hand, are stored inside RegionLoad
   * objects.
   */
  repeated Coprocessor coprocessors = 6;

  /**
   * Time when incremental (non-total) counts began being calculated (e.g. numberOfRequests)
   * time is measured as the difference, measured in milliseconds, between the current time
   * and midnight, January 1, 1970 UTC.
   */
  optional uint64 reportStartTime = 7;

  /**
   * Time when report was generated.
   * time is measured as the difference, measured in milliseconds, between the current time
   * and midnight, January 1, 1970 UTC.
   */
  optional uint64 reportEndTime = 8;

  /**
   * The port number that this region server is hosing an info server on.
   */
  optional uint32 infoServerPort = 9;
}

/**
 * A range of time. Both from and to are Java time
 * stamp in milliseconds. If you don't specify a time
 * range, it means all time.  By default, if not 
 * specified, from = 0, and to = Long.MAX_VALUE
 */
message TimeRange {
  optional uint64 from = 1;
  optional uint64 to = 2;
}

message Filter {
  required string name = 1;
  optional bytes serializedFilter = 2;
}

/* Comparison operators */
enum CompareType {
  LESS = 0;
  LESS_OR_EQUAL = 1;
  EQUAL = 2;
  NOT_EQUAL = 3;
  GREATER_OR_EQUAL = 4;
  GREATER = 5;
  NO_OP = 6;
}

/**
 * The type of the key in a KeyValue.
 */
enum KeyType {
    MINIMUM = 0;
    PUT = 4;

    DELETE = 8;
    DELETE_COLUMN = 12;
    DELETE_FAMILY = 14;

    // MAXIMUM is used when searching; you look from maximum on down.
    MAXIMUM = 255;
}

/**
 * Protocol buffer version of KeyValue.
 * It doesn't have those transient parameters
 */
message KeyValue {
  required bytes row = 1;
  required bytes family = 2;
  required bytes qualifier = 3;
  optional uint64 timestamp = 4;
  optional KeyType keyType = 5;
  optional bytes value = 6;
}

/**
 * Protocol buffer version of ServerName
 */
message ServerName {
  required string hostName = 1;
  optional uint32 port = 2;
  optional uint64 startCode = 3;
}

// Comment data structures

message Coprocessor {
  required string name = 1;
}

message NameStringPair {
  required string name = 1;
  required string value = 2;
}

message NameBytesPair {
  required string name = 1;
  optional bytes value = 2;
}

message BytesBytesPair {
  required bytes first = 1;
  required bytes second = 2;
}

message NameInt64Pair {
  optional string name = 1;
  optional int64 value = 2;
}

<<<<<<< HEAD
message EmptyMsg {
}

message LongMsg {
  required int64 longMsg = 1;
=======
/**
 * Description of the snapshot to take
 */
message SnapshotDescription {
	required string name = 1;
	optional string table = 2; // not needed for delete, but checked for in taking snapshot
	optional int64 creationTime = 3 [default = 0];
	enum Type {
		DISABLED = 0;
		FLUSH = 1;
	}
	optional Type type = 4 [default = FLUSH];
	optional int32 version = 5;
>>>>>>> 7fe68f91
}<|MERGE_RESOLUTION|>--- conflicted
+++ resolved
@@ -263,25 +263,25 @@
   optional int64 value = 2;
 }
 
-<<<<<<< HEAD
+/**
+ * Description of the snapshot to take
+ */
+message SnapshotDescription {
+  required string name = 1;
+  optional string table = 2; // not needed for delete, but checked for in taking snapshot
+  optional int64 creationTime = 3 [default = 0];
+  enum Type {
+    DISABLED = 0;
+    FLUSH = 1;
+  }
+  optional Type type = 4 [default = FLUSH];
+  optional int32 version = 5;
+}
+
 message EmptyMsg {
 }
 
 message LongMsg {
   required int64 longMsg = 1;
-=======
-/**
- * Description of the snapshot to take
- */
-message SnapshotDescription {
-	required string name = 1;
-	optional string table = 2; // not needed for delete, but checked for in taking snapshot
-	optional int64 creationTime = 3 [default = 0];
-	enum Type {
-		DISABLED = 0;
-		FLUSH = 1;
-	}
-	optional Type type = 4 [default = FLUSH];
-	optional int32 version = 5;
->>>>>>> 7fe68f91
+
 }